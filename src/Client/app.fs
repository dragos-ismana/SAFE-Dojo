--- conflicted
+++ resolved
@@ -127,30 +127,9 @@
                         ]
         ]
 
-<<<<<<< HEAD
-              Field.div []
-                (match model with
-                 | { Report = None; ServerError = None; } -> []
-                 | { ServerError = Some error } -> [ lbl error ]
-                 | { Report = Some model } ->
-                  [
-                    div [] [
-                      iframe [
-                        Style [ Width 500; Height 400 ]
-                        Src (sprintf "https://www.bing.com/maps/embed?h=400&w=500&cp=%f~%f&lvl=11&typ=s&sty=r&src=SHELL&FORM=MBEDV8" model.Location.Location.Latitude model.Location.Location.Longitude) ] [ ]
-                      div [  ] [
-                        Image.image [Image.Is128x128] [
-                          img [Src(sprintf "https://www.metaweather.com/static/img/weather/%s.svg" (WeatherType.Parse model.Weather.Description).Abbreviation)]
-                        ]
-                        sprintf "The temperature is currently %.1f°C" model.Weather.AverageTemperature |> str
-                      ]
-                    ]
-                  ])
-=======
         Footer.footer [] [
             Content.content
                 [ Content.CustomClass Bulma.Properties.Alignment.HasTextCentered ]
                 [ safeComponents ]
->>>>>>> 0fdd0a67
         ]
     ]